package test

import (
	"bytes"
	"encoding/json"
	"fmt"
	"net/http"
	"net/http/httptest"
	"sync"
	"testing"
	"time"

	"duckex-server/internal/handlers"
	"duckex-server/internal/models"
	"duckex-server/internal/utils"

	"github.com/gin-gonic/gin"
	"github.com/stretchr/testify/assert"
)

func setupTestRouter() (*gin.Engine, models.ItemRepository) {
	// 设置为测试模式
	gin.SetMode(gin.TestMode)

	// 创建仓库和处理器
	itemRepo := models.NewInMemoryItemRepository()
	monitor := utils.NewMemoryMonitor(500)
	auditService := utils.NewAuditService("")

	itemHandler := handlers.NewItemHandler(itemRepo, monitor, auditService)

	// 创建路由
	r := gin.Default()

	// 添加API路由
	api := r.Group("/api/v1")
	{
		api.POST("/items/share", itemHandler.ShareItem)
		api.POST("/items/claim", itemHandler.ClaimItem)
	}

	return r, itemRepo
}

func TestShareItem(t *testing.T) {
	router, _ := setupTestRouter()

	// 准备请求数据
	durability := 90.0
	durabilityLoss := 0.0
	requestData := handlers.ShareItemRequest{
		Name:           "Test Weapon",
		Description:    "A powerful sword",
		TypeID:         1001,
		Num:            1,
<<<<<<< HEAD
		Durability:     90.0,
		DurabilityLoss: 10.0,
=======
		Durability:     &durability,
		DurabilityLoss: &durabilityLoss,
>>>>>>> 888d50ac
		SharerID:       "player123",
	}

	requestBody, err := json.Marshal(requestData)
	assert.NoError(t, err)

	// 创建请求
	req := httptest.NewRequest(http.MethodPost, "/api/v1/items/share", bytes.NewBuffer(requestBody))
	req.Header.Set("Content-Type", "application/json")

	// 执行请求
	w := httptest.NewRecorder()
	router.ServeHTTP(w, req)

	// 验证响应
	assert.Equal(t, http.StatusOK, w.Code)

	// 解析响应
	var response handlers.ShareItemResponse
	err = json.Unmarshal(w.Body.Bytes(), &response)
	assert.NoError(t, err)

	// 验证响应内容
	assert.Equal(t, "Item shared successfully! Quack!", response.Message)
	assert.NotEmpty(t, response.PickupCode)
	assert.NotEmpty(t, response.ExpiresAt)
}

func TestShareItemWithoutDurabilityFields(t *testing.T) {
	router, itemRepo := setupTestRouter()

	// 准备请求数据（不包含Durability和DurabilityLoss字段）
	requestData := map[string]interface{}{
		"name":        "Test Item Without Durability",
		"description": "Item without durability fields",
		"type_id":     1002,
		"num":         1,
		"sharer_id":   "player456",
	}

	requestBody, err := json.Marshal(requestData)
	assert.NoError(t, err)

	// 创建请求
	req := httptest.NewRequest(http.MethodPost, "/api/v1/items/share", bytes.NewBuffer(requestBody))
	req.Header.Set("Content-Type", "application/json")

	// 执行请求
	w := httptest.NewRecorder()
	router.ServeHTTP(w, req)

	// 验证响应
	assert.Equal(t, http.StatusOK, w.Code)

	// 解析响应
	var response handlers.ShareItemResponse
	err = json.Unmarshal(w.Body.Bytes(), &response)
	assert.NoError(t, err)

	// 验证响应内容
	assert.Equal(t, "Item shared successfully! Quack!", response.Message)
	assert.NotEmpty(t, response.PickupCode)

	// 验证物品确实被创建并且Durability字段默认为0
	item, err := itemRepo.GetByPickupCode(response.PickupCode)
	assert.NoError(t, err)
	assert.NotNil(t, item)
	assert.Equal(t, float64(0), item.Durability)
	assert.Equal(t, float64(0), item.DurabilityLoss)
}

func TestShareItemInvalidRequest(t *testing.T) {
	router, _ := setupTestRouter()

	// 准备无效的请求数据（缺少必要字段）
	requestData := map[string]interface{}{
		"name":      "Test Item",
		"sharer_id": "player123",
		// 缺少 type_id, num, durability
	}

	requestBody, err := json.Marshal(requestData)
	assert.NoError(t, err)

	// 创建请求
	req := httptest.NewRequest(http.MethodPost, "/api/v1/items/share", bytes.NewBuffer(requestBody))
	req.Header.Set("Content-Type", "application/json")

	// 执行请求
	w := httptest.NewRecorder()
	router.ServeHTTP(w, req)

	// 验证响应
	assert.Equal(t, http.StatusBadRequest, w.Code)
}

func TestConcurrentShareItemRequests(t *testing.T) {
	router, _ := setupTestRouter()
	var wg sync.WaitGroup
	var successCount int32
	var wgSuccess sync.WaitGroup
	wgSuccess.Add(1)

	// 启动20个并发请求分享物品
	for i := 0; i < 20; i++ {
		wg.Add(1)
		go func(index int) {
			defer wg.Done()

			// 准备请求数据
			durability := 90.0
			durabilityLoss := 0.0
			requestData := handlers.ShareItemRequest{
				Name:           fmt.Sprintf("Concurrent Weapon %d", index),
				Description:    "Concurrent test sword",
				TypeID:         1001 + index,
				Num:            1,
<<<<<<< HEAD
				Durability:     90.0,
				DurabilityLoss: 5.0,
=======
				Durability:     &durability,
				DurabilityLoss: &durabilityLoss,
>>>>>>> 888d50ac
				SharerID:       fmt.Sprintf("player%d", index),
			}

			requestBody, err := json.Marshal(requestData)
			if err != nil {
				return
			}

			// 创建请求
			req := httptest.NewRequest(http.MethodPost, "/api/v1/items/share", bytes.NewBuffer(requestBody))
			req.Header.Set("Content-Type", "application/json")

			// 执行请求
			w := httptest.NewRecorder()
			router.ServeHTTP(w, req)

			// 验证响应
			if w.Code == http.StatusOK {
				successCount++
			}
		}(i)
	}

	// 等待所有请求完成
	wg.Wait()

	// 验证至少有18个请求成功（考虑到可能有一些并发问题）
	assert.GreaterOrEqual(t, successCount, int32(18))
	wgSuccess.Done()
}

func TestConcurrentClaimItemRequests(t *testing.T) {
	router, itemRepo := setupTestRouter()
	var wg sync.WaitGroup

	// 首先创建一个物品用于测试
	pickupCode := "TEST123"
	durability := 95.0
	durabilityLoss := 0.0
	item := &models.Item{
		ID:             "test-item-concurrent-claim",
		Name:           "Claim Test Item",
		Description:    "Test concurrent claiming",
		TypeID:         2000,
		Num:            1,
<<<<<<< HEAD
		Durability:     95.0,
		DurabilityLoss: 15.0,
=======
		Durability:     &durability,
		DurabilityLoss: &durabilityLoss,
>>>>>>> 888d50ac
		SharerID:       "sharer123",
		PickupCode:     pickupCode,
		CreatedAt:      time.Now(),
		ExpiresAt:      time.Now().Add(24 * time.Hour),
		IsClaimed:      false,
	}
	itemRepo.Create(item)

	// 跟踪成功领取的请求数
	var claimedSuccessfully sync.Once
	var claimSuccessCount int

	// 启动10个并发请求尝试领取同一个物品
	for i := 0; i < 10; i++ {
		wg.Add(1)
		go func(index int) {
			defer wg.Done()

			// 准备请求数据
			requestData := handlers.ClaimItemRequest{
				PickupCode: pickupCode,
				ClaimerID:  fmt.Sprintf("claimer%d", index),
			}

			requestBody, err := json.Marshal(requestData)
			if err != nil {
				return
			}

			// 创建请求
			req := httptest.NewRequest(http.MethodPost, "/api/v1/items/claim", bytes.NewBuffer(requestBody))
			req.Header.Set("Content-Type", "application/json")

			// 执行请求
			w := httptest.NewRecorder()
			router.ServeHTTP(w, req)

			// 验证响应 - 只有一个请求应该成功
			if w.Code == http.StatusOK {
				claimedSuccessfully.Do(func() {
					claimSuccessCount++
				})
			}
		}(i)
	}

	// 等待所有请求完成
	wg.Wait()

	// 验证只有一个请求成功领取了物品
	assert.Equal(t, 1, claimSuccessCount)

	// 验证物品现在已被标记为已领取
	claimedItem, _ := itemRepo.GetByPickupCode(pickupCode)
	assert.True(t, claimedItem.IsClaimed)
	assert.NotEmpty(t, claimedItem.ClaimerID)
}

func TestClaimItem(t *testing.T) {
	router, itemRepo := setupTestRouter()

	// 先创建一个物品用于测试领取
	pickupCode := "123456"
	durability := 85.5
	durabilityLoss := 0.0
	item := &models.Item{
		ID:             "test-item-for-claim",
		Name:           "Claimable Item",
		Description:    "This item is ready to be claimed",
		TypeID:         2001,
		Num:            1,
<<<<<<< HEAD
		Durability:     85.5,
		DurabilityLoss: 10.5,
=======
		Durability:     &durability,
		DurabilityLoss: &durabilityLoss,
>>>>>>> 888d50ac
		SharerID:       "player123",
		PickupCode:     pickupCode,
		CreatedAt:      models.GetCurrentTime(),
		ExpiresAt:      models.GetExpirationTime(),
		IsClaimed:      false,
	}
	itemRepo.Create(item)

	// 准备领取请求数据
	claimRequest := handlers.ClaimItemRequest{
		PickupCode: pickupCode,
		ClaimerID:  "player456",
	}

	requestBody, err := json.Marshal(claimRequest)
	assert.NoError(t, err)

	// 创建请求
	req := httptest.NewRequest(http.MethodPost, "/api/v1/items/claim", bytes.NewBuffer(requestBody))
	req.Header.Set("Content-Type", "application/json")

	// 执行请求
	w := httptest.NewRecorder()
	router.ServeHTTP(w, req)

	// 验证响应
	assert.Equal(t, http.StatusOK, w.Code)

	// 解析响应
	type claimResponse struct {
		Message string      `json:"message"`
		Item    models.Item `json:"item"`
	}
	var response claimResponse
	err = json.Unmarshal(w.Body.Bytes(), &response)
	assert.NoError(t, err)

	// 验证响应内容
	assert.Equal(t, "Item claimed successfully! Quack!", response.Message)
	assert.True(t, response.Item.IsClaimed)
	assert.Equal(t, "player456", response.Item.ClaimerID)
	assert.Equal(t, pickupCode, response.Item.PickupCode)
}

func TestClaimItemNotFound(t *testing.T) {
	router, _ := setupTestRouter()

	// 准备领取不存在物品的请求数据
	claimRequest := handlers.ClaimItemRequest{
		PickupCode: "999999", // 不存在的取件码
		ClaimerID:  "player456",
	}

	requestBody, err := json.Marshal(claimRequest)
	assert.NoError(t, err)

	// 创建请求
	req := httptest.NewRequest(http.MethodPost, "/api/v1/items/claim", bytes.NewBuffer(requestBody))
	req.Header.Set("Content-Type", "application/json")

	// 执行请求
	w := httptest.NewRecorder()
	router.ServeHTTP(w, req)

	// 验证响应
	assert.Equal(t, http.StatusNotFound, w.Code)

	// 解析响应
	var errorResponse handlers.ErrorResponse
	err = json.Unmarshal(w.Body.Bytes(), &errorResponse)
	assert.NoError(t, err)
	assert.Equal(t, "Item not found with this pickup code", errorResponse.Error)
}

// 需要在models包中添加辅助函数
func init() {
	// 注册models包中的辅助函数
	models.GetCurrentTime = func() time.Time {
		return time.Now()
	}
	models.GetExpirationTime = func() time.Time {
		return time.Now().Add(24 * time.Hour)
	}
}<|MERGE_RESOLUTION|>--- conflicted
+++ resolved
@@ -46,20 +46,13 @@
 	router, _ := setupTestRouter()
 
 	// 准备请求数据
-	durability := 90.0
-	durabilityLoss := 0.0
 	requestData := handlers.ShareItemRequest{
 		Name:           "Test Weapon",
 		Description:    "A powerful sword",
 		TypeID:         1001,
 		Num:            1,
-<<<<<<< HEAD
 		Durability:     90.0,
 		DurabilityLoss: 10.0,
-=======
-		Durability:     &durability,
-		DurabilityLoss: &durabilityLoss,
->>>>>>> 888d50ac
 		SharerID:       "player123",
 	}
 
@@ -170,20 +163,13 @@
 			defer wg.Done()
 
 			// 准备请求数据
-			durability := 90.0
-			durabilityLoss := 0.0
 			requestData := handlers.ShareItemRequest{
 				Name:           fmt.Sprintf("Concurrent Weapon %d", index),
 				Description:    "Concurrent test sword",
 				TypeID:         1001 + index,
 				Num:            1,
-<<<<<<< HEAD
 				Durability:     90.0,
 				DurabilityLoss: 5.0,
-=======
-				Durability:     &durability,
-				DurabilityLoss: &durabilityLoss,
->>>>>>> 888d50ac
 				SharerID:       fmt.Sprintf("player%d", index),
 			}
 
@@ -221,21 +207,14 @@
 
 	// 首先创建一个物品用于测试
 	pickupCode := "TEST123"
-	durability := 95.0
-	durabilityLoss := 0.0
 	item := &models.Item{
 		ID:             "test-item-concurrent-claim",
 		Name:           "Claim Test Item",
 		Description:    "Test concurrent claiming",
 		TypeID:         2000,
 		Num:            1,
-<<<<<<< HEAD
 		Durability:     95.0,
 		DurabilityLoss: 15.0,
-=======
-		Durability:     &durability,
-		DurabilityLoss: &durabilityLoss,
->>>>>>> 888d50ac
 		SharerID:       "sharer123",
 		PickupCode:     pickupCode,
 		CreatedAt:      time.Now(),
@@ -299,21 +278,14 @@
 
 	// 先创建一个物品用于测试领取
 	pickupCode := "123456"
-	durability := 85.5
-	durabilityLoss := 0.0
 	item := &models.Item{
 		ID:             "test-item-for-claim",
 		Name:           "Claimable Item",
 		Description:    "This item is ready to be claimed",
 		TypeID:         2001,
 		Num:            1,
-<<<<<<< HEAD
 		Durability:     85.5,
 		DurabilityLoss: 10.5,
-=======
-		Durability:     &durability,
-		DurabilityLoss: &durabilityLoss,
->>>>>>> 888d50ac
 		SharerID:       "player123",
 		PickupCode:     pickupCode,
 		CreatedAt:      models.GetCurrentTime(),
