--- conflicted
+++ resolved
@@ -15,9 +15,6 @@
 func TestInMemoryItemRepository(t *testing.T) {
 	repo := models.NewInMemoryItemRepository()
 
-	durability := 90.0
-	durabilityLoss := 0.0
-
 	// 测试创建物品
 	pickupCode := utils.GeneratePickupCode()
 	item := &models.Item{
@@ -26,13 +23,8 @@
 		Description:    "This is a test item",
 		TypeID:         123,
 		Num:            1,
-<<<<<<< HEAD
 		Durability:     95.5,
 		DurabilityLoss: 5.5,
-=======
-		Durability:     &durability,
-		DurabilityLoss: &durabilityLoss,
->>>>>>> 888d50ac
 		SharerID:       "test-sharer",
 		PickupCode:     pickupCode,
 		CreatedAt:      time.Now(),
@@ -80,13 +72,8 @@
 		Description:    "This item is expired",
 		TypeID:         456,
 		Num:            1,
-<<<<<<< HEAD
 		Durability:     50.0,
 		DurabilityLoss: 10.0,
-=======
-		Durability:     &durability,
-		DurabilityLoss: &durabilityLoss,
->>>>>>> 888d50ac
 		SharerID:       "test-sharer",
 		PickupCode:     expiredPickupCode,
 		CreatedAt:      time.Now().Add(-48 * time.Hour),
@@ -122,9 +109,6 @@
 	errChan := make(chan error, 100)
 	mutex := &sync.Mutex{}
 
-	durability := 90.0
-	durabilityLoss := 0.0
-
 	// 并发创建物品
 	for i := 0; i < 50; i++ {
 		wg.Add(1)
@@ -137,13 +121,8 @@
 				Description:    "Test concurrent access",
 				TypeID:         index + 1000,
 				Num:            1,
-<<<<<<< HEAD
 				Durability:     90.0,
 				DurabilityLoss: 5.0,
-=======
-				Durability:     &durability,
-				DurabilityLoss: &durabilityLoss,
->>>>>>> 888d50ac
 				SharerID:       fmt.Sprintf("test-sharer-%d", index),
 				PickupCode:     pickupCode,
 				CreatedAt:      time.Now(),
