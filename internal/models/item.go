--- conflicted
+++ resolved
@@ -27,7 +27,6 @@
 
 // Item 物品模型
 type Item struct {
-<<<<<<< HEAD
 	ID             string    `json:"id"`
 	Name           string    `json:"name"`
 	Description    string    `json:"description"`
@@ -41,21 +40,6 @@
 	ExpiresAt      time.Time `json:"expires_at"`
 	IsClaimed      bool      `json:"is_claimed"`
 	ClaimerID      string    `json:"claimer_id"`
-=======
-	ID             string     `json:"id"`
-	Name           string     `json:"name"`
-	Description    string     `json:"description"`
-	TypeID         int        `json:"type_id"`
-	Num            int        `json:"num"`
-	Durability     *float64   `json:"durability,omitempty"`
-	DurabilityLoss *float64    `json:"durability_loss,omitempty"`
-	SharerID       string     `json:"sharer_id"`
-	PickupCode     string     `json:"pickup_code"`
-	CreatedAt      time.Time  `json:"created_at"`
-	ExpiresAt      time.Time  `json:"expires_at"`
-	IsClaimed      bool       `json:"is_claimed"`
-	ClaimerID      string     `json:"claimer_id"`
->>>>>>> 888d50ac
 }
 
 // ItemRepository 物品仓库接口
@@ -79,21 +63,21 @@
 
 // InMemoryItemRepository 内存实现的物品仓库
 type InMemoryItemRepository struct {
-	items       map[string]*Item
-	mutex       sync.RWMutex
-	storagePath string
-	fileMutex   sync.Mutex // 用于文件操作的互斥锁
-	ticker      *time.Ticker
-	stopChan    chan struct{}
-	apiCalls    []APICallRecord // 记录API调用历史
-	apiCallsMutex sync.RWMutex   // 用于API调用记录的互斥锁
+	items         map[string]*Item
+	mutex         sync.RWMutex
+	storagePath   string
+	fileMutex     sync.Mutex // 用于文件操作的互斥锁
+	ticker        *time.Ticker
+	stopChan      chan struct{}
+	apiCalls      []APICallRecord // 记录API调用历史
+	apiCallsMutex sync.RWMutex    // 用于API调用记录的互斥锁
 }
 
 // NewInMemoryItemRepository 创建新的内存仓库实例
 func NewInMemoryItemRepository() *InMemoryItemRepository {
 	// 默认存储路径
 	storagePath := "./items_backup.json"
-	
+
 	// 创建仓库实例
 	repo := &InMemoryItemRepository{
 		items:         make(map[string]*Item),
@@ -104,13 +88,13 @@
 		apiCalls:      make([]APICallRecord, 0),
 		apiCallsMutex: sync.RWMutex{},
 	}
-	
+
 	// 从文件加载未领取的物品
 	repo.LoadFromFile()
-	
+
 	// 启动定时保存任务
 	repo.startPeriodicSave()
-	
+
 	return repo
 }
 
@@ -130,7 +114,7 @@
 		r.mutex.RUnlock()
 		return nil, nil
 	}
-	
+
 	// 检查物品是否过期
 	if GetCurrentTime().After(item.ExpiresAt) {
 		// 解锁读锁，获取写锁删除过期物品
@@ -143,7 +127,7 @@
 		r.mutex.Unlock()
 		return nil, nil
 	}
-	
+
 	r.mutex.RUnlock()
 	return item, nil
 }
@@ -189,10 +173,10 @@
 // Shutdown 优雅关闭，保存数据
 func (r *InMemoryItemRepository) Shutdown() error {
 	log.Println("Shutting down item repository, saving data...")
-	
+
 	// 停止定时保存任务
 	close(r.stopChan)
-	
+
 	// 保存当前数据
 	return r.SaveToFile()
 }
@@ -230,7 +214,7 @@
 func (r *InMemoryItemRepository) RecordAPICall(isSuccess bool, callType string) {
 	r.apiCallsMutex.Lock()
 	defer r.apiCallsMutex.Unlock()
-	
+
 	// 记录API调用
 	record := APICallRecord{
 		Timestamp: GetCurrentTime(),
@@ -238,7 +222,7 @@
 		CallType:  callType,
 	}
 	r.apiCalls = append(r.apiCalls, record)
-	
+
 	// 限制记录数量，只保留最近7天的数据
 	sevenDaysAgo := GetCurrentTime().AddDate(0, 0, -7)
 	var validRecords []APICallRecord
@@ -254,13 +238,13 @@
 func (r *InMemoryItemRepository) GetProcessedCountInTimeRange(startTime, endTime time.Time) int {
 	r.apiCallsMutex.RLock()
 	defer r.apiCallsMutex.RUnlock()
-	
+
 	processedCount := 0
 	for _, call := range r.apiCalls {
 		// 只统计成功的调用，并且时间在指定范围内
 		if call.IsSuccess &&
-		   (call.Timestamp.After(startTime) || call.Timestamp.Equal(startTime)) &&
-		   (call.Timestamp.Before(endTime) || call.Timestamp.Equal(endTime)) {
+			(call.Timestamp.After(startTime) || call.Timestamp.Equal(startTime)) &&
+			(call.Timestamp.Before(endTime) || call.Timestamp.Equal(endTime)) {
 			processedCount++
 		}
 	}
@@ -274,38 +258,38 @@
 		log.Printf("No existing backup file found at %s", r.storagePath)
 		return nil
 	}
-	
+
 	// 使用文件锁确保线程安全地读取文件
 	r.fileMutex.Lock()
-	
+
 	// 读取文件内容
 	data, err := ioutil.ReadFile(r.storagePath)
-	
+
 	// 先释放文件锁，因为后续操作不再需要访问文件
 	r.fileMutex.Unlock()
-	
+
 	if err != nil {
 		log.Printf("Error reading backup file: %v", err)
 		return err
 	}
-	
+
 	// 检查数据是否为空
 	if len(data) == 0 {
 		log.Printf("Backup file is empty, skipping load")
 		return nil
 	}
-	
+
 	// 解析JSON数据
 	var items []*Item
 	if err := json.Unmarshal(data, &items); err != nil {
 		log.Printf("Error unmarshaling backup data: %v", err)
 		return err
 	}
-	
+
 	// 加锁并加载物品到内存
 	r.mutex.Lock()
 	defer r.mutex.Unlock()
-	
+
 	// 过滤出未过期的物品并加载到内存
 	successfullyLoaded := 0
 	for _, item := range items {
@@ -315,7 +299,7 @@
 			successfullyLoaded++
 		}
 	}
-	
+
 	log.Printf("Successfully loaded %d unclaimed items from backup", successfullyLoaded)
 	return nil
 }
@@ -331,24 +315,24 @@
 		}
 	}
 	r.mutex.RUnlock()
-	
+
 	// 将物品序列化为JSON
 	data, err := json.MarshalIndent(itemsToSave, "", "  ")
 	if err != nil {
 		log.Printf("Error marshaling items to JSON: %v", err)
 		return err
 	}
-	
+
 	// 使用文件锁确保线程安全地写入文件
 	r.fileMutex.Lock()
 	defer r.fileMutex.Unlock()
-	
+
 	// 写入文件
 	if err := ioutil.WriteFile(r.storagePath, data, 0644); err != nil {
 		log.Printf("Error writing to backup file: %v", err)
 		return err
 	}
-	
+
 	log.Printf("Successfully saved %d unclaimed items to backup", len(itemsToSave))
 	return nil
 }